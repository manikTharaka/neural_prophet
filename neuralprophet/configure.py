from collections import OrderedDict
from dataclasses import dataclass, field
import numpy as np
import pandas as pd
import logging
import inspect
import torch
import math

log = logging.getLogger("NP.config")


def from_kwargs(cls, kwargs):
    return cls(**{k: v for k, v in kwargs.items() if k in inspect.signature(cls).parameters})


@dataclass
class Trend:
<<<<<<< HEAD
    growth: str = "linear"
    changepoints: np.array = None
    n_changepoints: int = 5
    cp_range: float = 0.8
    reg_lambda: float = 0
    reg_threshold: (bool, float) = False
    trend_cap_user: bool = False
    trend_floor_user: bool = False
=======
    growth: str
    changepoints: (list, np.array)
    n_changepoints: int
    changepoints_range: float
    trend_reg: float
    trend_reg_threshold: (bool, float)
>>>>>>> df9291b9

    def __post_init__(self):
        if self.growth not in ["off", "linear", "discontinuous", "logistic"]:
            log.error("Invalid trend growth '{}'. Set to 'linear'".format(self.growth))
            self.growth = "linear"

        if self.growth == "off":
            self.changepoints = None
            self.n_changepoints = 0

        if self.changepoints is not None:
            self.n_changepoints = len(self.changepoints)
            self.changepoints = pd.to_datetime(self.changepoints).values

        if type(self.trend_reg_threshold) == bool:
            if self.trend_reg_threshold:
                self.trend_reg_threshold = 3.0 / (3.0 + (1.0 + self.trend_reg) * np.sqrt(self.n_changepoints))
                log.debug("Trend reg threshold automatically set to: {}".format(self.trend_reg_threshold))
            else:
                self.trend_reg_threshold = None
        elif self.trend_reg_threshold < 0:
            log.warning("Negative trend reg threshold set to zero.")
            self.trend_reg_threshold = None
        elif math.isclose(self.trend_reg_threshold, 0):
            self.trend_reg_threshold = None

        if self.trend_reg < 0:
            log.warning("Negative trend reg lambda set to zero.")
            self.trend_reg = 0
        if self.trend_reg > 0:
            if self.n_changepoints > 0:
                log.info("Note: Trend changepoint regularization is experimental.")
                self.trend_reg = 0.001 * self.trend_reg
            else:
                log.info("Trend reg lambda ignored due to no changepoints.")
                self.trend_reg = 0
                if self.trend_reg_threshold > 0:
                    log.info("Trend reg threshold ignored due to no changepoints.")
        else:
            if self.trend_reg_threshold is not None and self.trend_reg_threshold > 0:
                log.info("Trend reg threshold ignored due to reg lambda <= 0.")


@dataclass
class Season:
    resolution: int
    period: float
    arg: str


@dataclass
class AllSeason:
    mode: str = "additive"
    computation: str = "fourier"
    reg_lambda: float = 0
    yearly_arg: (str, bool, int) = "auto"
    weekly_arg: (str, bool, int) = "auto"
    daily_arg: (str, bool, int) = "auto"
    periods: OrderedDict = field(init=False)  # contains SeasonConfig objects

    def __post_init__(self):
        if self.reg_lambda > 0 and self.computation == "fourier":
            log.info("Note: Fourier-based seasonality regularization is experimental.")
            self.reg_lambda = 0.01 * self.reg_lambda
        self.periods = OrderedDict(
            {
                "yearly": Season(resolution=6, period=365.25, arg=self.yearly_arg),
                "weekly": Season(resolution=3, period=7, arg=self.weekly_arg),
                "daily": Season(resolution=6, period=1, arg=self.daily_arg),
            }
        )

    def append(self, name, period, resolution, arg):
        self.periods[name] = Season(resolution=resolution, period=period, arg=arg)


@dataclass
class Train:
    learning_rate: (float, None)
    epochs: (int, None)
    batch_size: (int, None)
    loss_func: (str, torch.nn.modules.loss._Loss)
    train_speed: (int, float, None)
    ar_sparsity: (float, None)
    reg_delay_pct: float = 0.5
    reg_lambda_trend: float = None
    trend_reg_threshold: (bool, float) = None
    reg_lambda_season: float = None

    def __post_init__(self):
        if self.epochs is not None:
            self.lambda_delay = int(self.reg_delay_pct * self.epochs)
        if type(self.loss_func) == str:
            if self.loss_func.lower() in ["huber", "smoothl1", "smoothl1loss"]:
                self.loss_func = torch.nn.SmoothL1Loss()
            elif self.loss_func.lower() in ["mae", "l1", "l1loss"]:
                self.loss_func = torch.nn.L1Loss()
            elif self.loss_func.lower() in ["mse", "mseloss", "l2", "l2loss"]:
                self.loss_func = torch.nn.MSELoss()
            else:
                raise NotImplementedError("Loss function {} name not defined".format(self.loss_func))
        elif hasattr(torch.nn.modules.loss, self.loss_func.__class__.__name__):
            pass
        else:
            raise NotImplementedError("Loss function {} not found".format(self.loss_func))

    def set_auto_batch_epoch(
        self,
        n_data: int,
        min_batch: int = 1,
        max_batch: int = 128,
        min_epoch: int = 5,
        max_epoch: int = 1000,
    ):
        assert n_data >= 1
        log_data = int(np.log10(n_data))
        if self.batch_size is None:
            log2_batch = 2 * log_data - 1
            self.batch_size = 2 ** log2_batch
            self.batch_size = min(max_batch, max(min_batch, self.batch_size))
            log.info("Auto-set batch_size to {}".format(self.batch_size))
        if self.epochs is None:
            datamult = 1000.0 / float(n_data)
            self.epochs = int(datamult * (2 ** (3 + log_data)))
            self.epochs = min(max_epoch, max(min_epoch, self.epochs))
            log.info("Auto-set epochs to {}".format(self.epochs))
            # also set lambda_delay:
            self.lambda_delay = int(self.reg_delay_pct * self.epochs)

    def apply_train_speed(self, batch=False, epoch=False, lr=False):
        if self.train_speed is not None and not math.isclose(self.train_speed, 0):
            if batch:
                self.batch_size = max(1, int(self.batch_size * 2 ** self.train_speed))
                log.info(
                    "train_speed-{} {}creased batch_size to {}".format(
                        self.train_speed, ["in", "de"][int(self.train_speed < 0)], self.batch_size
                    )
                )
            if epoch:
                self.epochs = max(1, int(self.epochs * 2 ** -self.train_speed))
                log.info(
                    "train_speed-{} {}creased epochs to {}".format(
                        self.train_speed, ["in", "de"][int(self.train_speed > 0)], self.epochs
                    )
                )
            if lr:
                self.learning_rate = self.learning_rate * 2 ** self.train_speed
                log.info(
                    "train_speed-{} {}creased learning_rate to {}".format(
                        self.train_speed, ["in", "de"][int(self.train_speed < 0)], self.learning_rate
                    )
                )

    def apply_train_speed_all(self):
        if self.train_speed is not None and not math.isclose(self.train_speed, 0):
            self.apply_train_speed(batch=True, epoch=True, lr=True)


@dataclass
class Model:
    num_hidden_layers: int
    d_hidden: int


@dataclass
class Covar:
    reg_lambda: float
    as_scalar: bool
    normalize: (bool, str)

    def __post_init__(self):
        if self.reg_lambda is not None:
            if self.reg_lambda < 0:
                raise ValueError("regularization must be >= 0")<|MERGE_RESOLUTION|>--- conflicted
+++ resolved
@@ -16,23 +16,14 @@
 
 @dataclass
 class Trend:
-<<<<<<< HEAD
-    growth: str = "linear"
-    changepoints: np.array = None
-    n_changepoints: int = 5
-    cp_range: float = 0.8
-    reg_lambda: float = 0
-    reg_threshold: (bool, float) = False
-    trend_cap_user: bool = False
-    trend_floor_user: bool = False
-=======
     growth: str
     changepoints: (list, np.array)
     n_changepoints: int
     changepoints_range: float
     trend_reg: float
     trend_reg_threshold: (bool, float)
->>>>>>> df9291b9
+    trend_cap_user: bool
+    trend_floor_user: bool
 
     def __post_init__(self):
         if self.growth not in ["off", "linear", "discontinuous", "logistic"]:
