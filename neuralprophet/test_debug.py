--- conflicted
+++ resolved
@@ -129,16 +129,6 @@
         # daily_seasonality=False,
         # impute_missing=False
     )
-<<<<<<< HEAD
-    # df['extra'] = df['y'].rolling(7, min_periods=1).mean()
-    # print(df.head())
-    m = m.add_covariate(
-        name='extra',
-    )
-    m.set_forecast_in_focus(m.n_forecasts)
-    m.fit(df)
-    forecast = m.predict()
-=======
     if m.n_lags > 0:
         df['A'] = df['y'].rolling(7, min_periods=1).mean()
         df['B'] = df['y'].rolling(30, min_periods=1).mean()
@@ -150,7 +140,6 @@
     m.fit(df, test_each_epoch=True)
     forecast = m.predict(n_history=10)
     # print(forecast.to_string())
->>>>>>> f1accff3
     if verbose:
         # m.plot_last_forecasts(3)
         m.plot(forecast)
