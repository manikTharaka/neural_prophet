#!/usr/bin/env python

import unittest
import os
import pandas as pd
import matplotlib.pyplot as plt
<<<<<<< HEAD
import logging

from neuralprophet.neural_prophet import NeuralProphet
from neuralprophet.utils import set_logger_level

log = logging.getLogger("nprophet.test_debug")
log.setLevel("DEBUG")


def test_names():
    log.info("testing: names")
    m = NeuralProphet()
    m._validate_column_name("hello_friend")


def test_train_eval_test(plot=False):
    log.info("testing: Train Eval Test")
    m = NeuralProphet(
        n_lags=14,
        n_forecasts=7,
        ar_sparsity=0.1,
    )
    df = pd.read_csv('../example_data/example_wp_log_peyton_manning.csv')
    df_train, df_test = m.split_df(df, valid_p=0.1, inputs_overbleed=True)

    metrics = m.fit(df_train, validate_each_epoch=True, valid_p=0.1, plot_live_loss=plot)
    val_metrics = m.test(df_test)
    log.debug("Metrics: train/eval: \n {}".format(metrics.to_string(float_format=lambda x: "{:6.3f}".format(x))))
    log.debug("Metrics: test: \n {}".format(val_metrics.to_string(float_format=lambda x: "{:6.3f}".format(x))))


def test_trend(plot=False):
    log.info("testing: Trend")
    df = pd.read_csv('../example_data/example_wp_log_peyton_manning.csv')
    m = NeuralProphet(
        n_changepoints=100,
        trend_smoothness=2,
        # trend_threshold=False,
        yearly_seasonality=False,
        weekly_seasonality=False,
        daily_seasonality=False,
    )
    m.fit(df, plot_live_loss=plot)
    future = m.make_future_dataframe(df, future_periods=60, n_historic_predictions=len(df))
    forecast = m.predict(df=future)
    if plot:
        m.plot(forecast)
        m.plot_components(forecast)
        m.plot_parameters()
        plt.show()


def test_ar_net(plot=False):
    log.info("testing: AR-Net")
    df = pd.read_csv('../example_data/example_wp_log_peyton_manning.csv')
    m = NeuralProphet(
        n_forecasts=14,
        n_lags=28,
        ar_sparsity=0.01,
        # num_hidden_layers=0,
        num_hidden_layers=2,
        # d_hidden=64,
        yearly_seasonality=False,
        weekly_seasonality=False,
        daily_seasonality=False,
    )
    m.highlight_nth_step_ahead_of_each_forecast(m.n_forecasts)
    m.fit(df, validate_each_epoch=True, plot_live_loss=plot)
    future = m.make_future_dataframe(df, n_historic_predictions=len(df))
    forecast = m.predict(df=future)
    if plot:
=======
from fbprophet import Prophet
import pdb

# for running unit tests with symlinks from .git/hooks
if os.path.islink(__file__):
    old_cwd = os.getcwd()
    cwd = os.path.join(os.path.sep, *os.path.realpath(__file__).split(os.path.sep)[:-1])
    os.chdir(cwd)

from neuralprophet.neural_prophet import NeuralProphet

class UnitTests(unittest.TestCase):
    verbose = True
    plot_verbose = True

    def test_names(self):
        m = NeuralProphet(verbose=self.verbose)
        m._validate_column_name("hello_friend")


    def test_train_eval_test(self):
        m = NeuralProphet(
            n_lags=14,
            n_forecasts=7,
            verbose=self.verbose,
            ar_sparsity=0.1,
        )
        df = pd.read_csv('../data/example_wp_log_peyton_manning.csv')
        df_train, df_test = m.split_df(df, valid_p=0.1, inputs_overbleed=True)

        metrics = m.fit(df_train, validate_each_epoch=True, valid_p=0.1)
        val_metrics = m.test(df_test)
        if self.verbose:
            print("Metrics: train/eval")
            print(metrics.to_string(float_format=lambda x: "{:6.3f}".format(x)))
            print("Metrics: test")
            print(val_metrics.to_string(float_format=lambda x: "{:6.3f}".format(x)))


    def test_trend(self):
        df = pd.read_csv('../data/example_wp_log_peyton_manning.csv')
        m = NeuralProphet(
            n_changepoints=100,
            trend_smoothness=2,
            # trend_threshold=False,
            yearly_seasonality=False,
            weekly_seasonality=False,
            daily_seasonality=False,
            verbose=self.verbose,
        )
        m.fit(df)
        future = m.compose_prediction_df(df, future_periods=60, n_history=len(df))
        forecast = m.predict(df=future)
        m.plot(forecast)
        m.plot_components(forecast)
        m.plot_parameters()
        if self.plot_verbose:
            plt.show()


    def test_ar_net(self):
        df = pd.read_csv('../data/example_wp_log_peyton_manning.csv')
        m = NeuralProphet(
            verbose=self.verbose,
            n_forecasts=14,
            n_lags=28,
            ar_sparsity=0.01,
            # num_hidden_layers=0,
            num_hidden_layers=2,
            # d_hidden=64,
            yearly_seasonality=False,
            weekly_seasonality=False,
            daily_seasonality=False,
        )
        m.set_forecast_in_focus(m.n_forecasts)
        m.fit(df, validate_each_epoch=True)
        future = m.compose_prediction_df(df, n_history=len(df))
        forecast = m.predict(df=future)
>>>>>>> 087caee8
        m.plot_last_forecast(forecast, include_previous_forecasts=3)
        m.plot(forecast)
        m.plot_components(forecast)
        m.plot_parameters()
<<<<<<< HEAD
        plt.show()


def test_seasons(plot=False):
    log.info("testing: Seasonality")
    df = pd.read_csv('../example_data/example_wp_log_peyton_manning.csv')
    # m = NeuralProphet(n_lags=60, n_changepoints=10, n_forecasts=30, verbose=True)
    m = NeuralProphet(
        # n_forecasts=1,
        # n_lags=1,
        # n_changepoints=5,
        # trend_smoothness=0,
        yearly_seasonality=8,
        weekly_seasonality=4,
        # daily_seasonality=False,
        # seasonality_mode='additive',
        seasonality_mode='multiplicative',
        # seasonality_reg=10,
    )
    m.fit(df, validate_each_epoch=True, plot_live_loss=plot)
    future = m.make_future_dataframe(df, n_historic_predictions=len(df), future_periods=365)
    forecast = m.predict(df=future)
    log.debug("SUM of yearly season params: {}".format(sum(abs(m.model.season_params["yearly"].data.numpy()))))
    log.debug("SUM of weekly season params: {}".format(sum(abs(m.model.season_params["weekly"].data.numpy()))))
    log.debug("season params: {}".format(m.model.season_params.items()))

    if plot:
        m.plot(forecast)
        m.plot_components(forecast)
        m.plot_parameters()
        plt.show()


def test_lag_reg(plot=False):
    log.info("testing: Lagged Regressors")
    df = pd.read_csv('../example_data/example_wp_log_peyton_manning.csv')
    m = NeuralProphet(
        n_forecasts=3,
        n_lags=5,
        ar_sparsity=0.1,
        # num_hidden_layers=2,
        # d_hidden=64,
        yearly_seasonality=False,
        weekly_seasonality=False,
        daily_seasonality=False,
    )
    if m.n_lags > 0:
        df['A'] = df['y'].rolling(7, min_periods=1).mean()
        df['B'] = df['y'].rolling(30, min_periods=1).mean()
        m = m.add_lagged_regressor(name='A')
        m = m.add_lagged_regressor(name='B', only_last_value=True)

        # m.highlight_nth_step_ahead_of_each_forecast(m.n_forecasts)
    m.fit(df, validate_each_epoch=True, plot_live_loss=plot)
    future = m.make_future_dataframe(df, n_historic_predictions=365)
    forecast = m.predict(future)

    if plot:
        # print(forecast.to_string())
        m.plot_last_forecast(forecast, include_previous_forecasts=10)
        m.plot(forecast)
        m.plot_components(forecast, figsize=(10, 30))
        m.plot_parameters(figsize=(10,30))
        plt.show()


def test_events(plot=False):
    log.info("testing: Events")
    df = pd.read_csv('../example_data/example_wp_log_peyton_manning.csv')
    playoffs = pd.DataFrame({
        'event': 'playoff',
        'ds': pd.to_datetime(['2008-01-13', '2009-01-03', '2010-01-16',
                              '2010-01-24', '2010-02-07', '2011-01-08',
                              '2013-01-12', '2014-01-12', '2014-01-19',
                              '2014-02-02', '2015-01-11', '2016-01-17',
                              '2016-01-24', '2016-02-07']),
    })
    superbowls = pd.DataFrame({
        'event': 'superbowl',
        'ds': pd.to_datetime(['2010-02-07', '2014-02-02', '2016-02-07']),
    })
    events_df = pd.concat((playoffs, superbowls))

    m = NeuralProphet(
        n_lags=5,
        n_forecasts=3,
        yearly_seasonality=False,
        weekly_seasonality=False,
        daily_seasonality=False,
    )
    # set event windows
    m = m.add_events(["superbowl", "playoff"], lower_window=-1, upper_window=1, mode="multiplicative", regularization=0.5)

    # add the country specific holidays
    m = m.add_country_holidays("US", mode="additive", regularization=0.5)

    history_df = m.create_df_with_events(df, events_df)
    m.fit(history_df, plot_live_loss=plot)

    # create the test data
    history_df = m.create_df_with_events(df.iloc[100: 500, :].reset_index(drop=True), events_df)
    future = m.make_future_dataframe(df=history_df, events_df=events_df, future_periods=20, n_historic_predictions=3)
    forecast = m.predict(df=future)
    log.debug("Event Parameters:: {}".format(m.model.event_params))
    if plot:
        m.plot_components(forecast, figsize=(10, 30))
        m.plot(forecast)
        m.plot_parameters(figsize=(10, 30))
        plt.show()


def test_future_reg(plot=False):
    log.info("testing: Future Regressors")
    df = pd.read_csv('../example_data/example_wp_log_peyton_manning.csv')
    m = NeuralProphet(
        n_forecasts=1,
        n_lags=0,
    )

    df['A'] = df['y'].rolling(7, min_periods=1).mean()
    df['B'] = df['y'].rolling(30, min_periods=1).mean()

    m = m.add_future_regressor(name='A', regularization=0.5)
    m = m.add_future_regressor(name='B', mode="multiplicative", regularization=0.3)

    m.fit(df, plot_live_loss=plot)
    regressors_df = pd.DataFrame(data={'A': df['A'][:50], 'B': df['B'][:50]})
    future = m.make_future_dataframe(df=df, regressors_df=regressors_df, n_historic_predictions=10, future_periods=50)
    forecast = m.predict(df=future)

    if plot:
        # print(forecast.to_string())
        # m.plot_last_forecast(forecast, include_previous_forecasts=3)
        m.plot(forecast)
        m.plot_components(forecast, figsize=(10, 30))
        m.plot_parameters(figsize=(10, 30))
        plt.show()


def test_predict(plot=False):
    log.info("testing: Predict")
    df = pd.read_csv('../example_data/example_wp_log_peyton_manning.csv')
    m = NeuralProphet(
        n_forecasts=3,
        n_lags=5,
        yearly_seasonality=False,
        weekly_seasonality=False,
        daily_seasonality=False,
    )
    m.fit(df, plot_live_loss=plot)
    future = m.make_future_dataframe(df, future_periods=None, n_historic_predictions=10)
    forecast = m.predict(future)
    if plot:
=======
        if self.plot_verbose:
            plt.show()


    def test_seasons(self):
        df = pd.read_csv('../data/example_wp_log_peyton_manning.csv')
        # m = NeuralProphet(n_lags=60, n_changepoints=10, n_forecasts=30, verbose=True)
        m = NeuralProphet(
            verbose=self.verbose,
            # n_forecasts=1,
            # n_lags=1,
            # n_changepoints=5,
            # trend_smoothness=0,
            yearly_seasonality=8,
            weekly_seasonality=4,
            # daily_seasonality=False,
            # seasonality_mode='additive',
            seasonality_mode='multiplicative',
            # seasonality_reg=10,
        )
        m.fit(df, validate_each_epoch=True)
        future = m.compose_prediction_df(df, n_history=len(df), future_periods=365)
        forecast = m.predict(df=future)

        if self.verbose:
            print(sum(abs(m.model.season_params["yearly"].data.numpy())))
            print(sum(abs(m.model.season_params["weekly"].data.numpy())))
            print(m.model.season_params.items())
        m.plot(forecast)
        m.plot_components(forecast)
        m.plot_parameters()
        if self.plot_verbose:
            plt.show()


    def test_lag_reg(self):
        df = pd.read_csv('../data/example_wp_log_peyton_manning.csv')
        m = NeuralProphet(
            verbose=self.verbose,
            n_forecasts=3,
            n_lags=5,
            ar_sparsity=0.1,
            # num_hidden_layers=2,
            # d_hidden=64,
            yearly_seasonality=False,
            weekly_seasonality=False,
            daily_seasonality=False,
        )
        if m.n_lags > 0:
            df['A'] = df['y'].rolling(7, min_periods=1).mean()
            df['B'] = df['y'].rolling(30, min_periods=1).mean()
            df['C'] = df['y'].rolling(30, min_periods=1).mean()
            m = m.add_covariate(name='A')
            m = m.add_regressor(name='B')
            m = m.add_regressor(name='C')
            # m.set_forecast_in_focus(m.n_forecasts)
        m.fit(df, validate_each_epoch=True)
        future = m.compose_prediction_df(df, n_history=365)
        forecast = m.predict(future)

        if self.verbose:
            print(forecast.to_string())
        m.plot_last_forecast(forecast, include_previous_forecasts=10)
        m.plot(forecast)
        m.plot_components(forecast)
        m.plot_parameters()
        if self.plot_verbose:
            plt.show()


    def test_holidays(self):
        df = pd.read_csv('../data/example_wp_log_peyton_manning.csv')
        playoffs = pd.DataFrame({
            'event': 'playoff',
            'ds': pd.to_datetime(['2008-01-13', '2009-01-03', '2010-01-16',
                                  '2010-01-24', '2010-02-07', '2011-01-08',
                                  '2013-01-12', '2014-01-12', '2014-01-19',
                                  '2014-02-02', '2015-01-11', '2016-01-17',
                                  '2016-01-24', '2016-02-07']),
        })
        superbowls = pd.DataFrame({
            'event': 'superbowl',
            'ds': pd.to_datetime(['2010-02-07', '2014-02-02', '2016-02-07']),
        })
        events_df = pd.concat((playoffs, superbowls))

        m = NeuralProphet(
            n_lags=5,
            n_forecasts=3,
            verbose=self.verbose,
            yearly_seasonality=False,
            weekly_seasonality=False,
            daily_seasonality=False
        )
        # set event windows
        m = m.add_events(["superbowl", "playoff"], lower_window=-1, upper_window=1, mode="additive")

        # add the country specific holidays
        m = m.add_country_holidays("US", mode="multiplicative")

        history_df = m.create_df_with_events(df, events_df)
        m.fit(history_df)

        # create the test data
        history_df = m.create_df_with_events(df.iloc[100: 500, :].reset_index(drop=True), events_df)
        future = m.compose_prediction_df(df=history_df, events_df=events_df, future_periods=20, n_history=3)
        forecast = m.predict(df=future)
        if self.verbose:
            print(m.model.event_params)
        try:
            m.plot_components(forecast)
            print('past components')
            m.plot(forecast)
            print('past plot')
            m.plot_parameters()
            print('past parameters')
        except Exception as e:
            print(e)
        if self.plot_verbose:
            plt.show()


    def test_predict(self):
        df = pd.read_csv('../data/example_wp_log_peyton_manning.csv')
        m = NeuralProphet(
            verbose=self.verbose,
            n_forecasts=3,
            n_lags=5,
            yearly_seasonality=False,
            weekly_seasonality=False,
            daily_seasonality=False,
        )
        m.fit(df)
        future = m.compose_prediction_df(df, future_periods=None, n_history=10)
        forecast = m.predict(future)
        # assert False
>>>>>>> 087caee8
        m.plot_last_forecast(forecast, include_previous_forecasts=10)
        m.plot(forecast)
        m.plot_components(forecast)
        m.plot_parameters()
<<<<<<< HEAD
        plt.show()


def test_plot(plot=False):
    log.info("testing: Plotting")
    df = pd.read_csv('../example_data/example_wp_log_peyton_manning.csv')
    m = NeuralProphet(
        n_forecasts=7,
        n_lags=14,
        # yearly_seasonality=8,
        # weekly_seasonality=4,
        # daily_seasonality=False,
    )
    m.fit(df, plot_live_loss=plot)
    m.highlight_nth_step_ahead_of_each_forecast(7)
    future = m.make_future_dataframe(df, n_historic_predictions=10)
    forecast = m.predict(future)
    # print(future.to_string())
    # print(forecast.to_string())
    # m.plot_last_forecast(forecast)
    m.plot(forecast)
    m.plot_components(forecast)
    m.plot_parameters()
    if plot:
        plt.show()


def test_logger(plot=False):
    log.info("testing: Logger")
    log.setLevel("ERROR")
    log.parent.setLevel("WARNING")
    log.warning("### this WARNING should not show ###")
    log.parent.warning("this WARNING should show")
    log.error("this ERROR should show")

    log.setLevel("DEBUG")
    log.parent.setLevel("ERROR")
    log.debug("this DEBUG should show")
    log.parent.warning("### this WARNING not show ###")
    log.error("this ERROR should show")
    log.parent.error("this ERROR should show, too")
    # test existing test cases
    # test_all(log_level="DEBUG")

    # test the set_log_level function
    log.parent.setLevel("INFO")
    m = NeuralProphet(
        n_forecasts=3,
        n_lags=5,
        yearly_seasonality=False,
        weekly_seasonality=False,
        daily_seasonality=False,
        log_level="DEBUG"
    )
    log.parent.debug("this DEBUG should show")
    m.set_log_level(log_level="WARNING")
    log.parent.debug("### this DEBUG should not show ###")
    log.parent.info("### this INFO should not show ###")


def test_all(log_level=None, global_log_level=None):
    """
    Note: log_level 'NOTSET' shows plots.
    """
    if log_level is not None:
        set_logger_level(log, log_level)
    if global_log_level is not None:
        set_logger_level(log.parent, global_log_level)
    log.info("Testing: ALL")
    test_names()
    test_train_eval_test()
    test_trend()
    test_ar_net()
    test_seasons()
    test_lag_reg()
    test_future_reg()
    test_events()
    test_predict()
    test_logger()


if __name__ == '__main__':
    """
    just used for debugging purposes. 
    should implement proper tests at some point in the future.
    (some test methods might already be deprecated)
    """
    # log.parent.setLevel("DEBUG")
    test_all()
    # test_names(plot=True)
    # test_train_eval_test(plot=False)
    # test_trend(plot=True)
    # test_ar_net(plot=True)
    # test_seasons(plot=True)
    # test_lag_reg(plot=True)
    # test_future_reg(plot=True)
    # test_events(plot=True)
    # test_predict(plot=True)
    # test_plot(plot=True)
    # test_logger(plot=True)
=======
        if self.plot_verbose:
            plt.show()

    def test_plot(self):
        df = pd.read_csv('../data/example_wp_log_peyton_manning.csv')
        m = NeuralProphet(
            verbose=self.verbose,
            n_forecasts=7,
            n_lags=5,
            yearly_seasonality=8,
            weekly_seasonality=4,
            daily_seasonality=False,
        )
        m.fit(df)
        # m.set_forecast_in_focus(1)
        future = m.compose_prediction_df(df, n_history=1)
        forecast = m.predict(future)
        # m.plot_last_forecast(forecast)
        m.plot(forecast)
        m.plot_components(forecast)
        # m.plot_parameters()
        if self.plot_verbose:
            plt.show()


if __name__ == '__main__':
    # TODO
    # NOT WORKING test merge hook
    # add argparse to allow for plotting with tests using command line
    # ask Oskar about adding hard performance criteria to training tests, setting seeds
    # test setup.py from scratch with new virtual env
    # do we need fbprophet in here? not in requirements.txt so unit tests are not working out of the box

    # for running unit tests from .git/hooks
    if os.path.join('.git', 'hooks') in __file__ or 'pre-commit' in __file__:
        UnitTests.verbose = False
        UnitTests.plot_verbose = False
        tests = UnitTests()
        # run all tests
        results = unittest.main(exit=False)

        if results.result.failures:
            print('Unit tests not passed.')
            print('Exiting... use --no-verify option with git commit to override unit test hook.')
            import sys
            sys.exit(1)

        os.chdir(old_cwd)

    else:
        # uncomment to run tests without print output and plotting respectively
        # UnitTests.verbose = False
        # UnitTests.plot_verbose = False
        tests = UnitTests()

        # to run all tests
        unittest.main(exit=False)

        # to run individual tests
        # test cases: predict (on fitting data, on future data, on completely new data), train_eval, test function, get_last_forecasts, plotting
        # tests.test_names()
        # tests.test_train_eval_test()
        # tests.test_trend()
        # tests.test_seasons()
        # tests.test_ar_net()
        # tests.test_lag_reg()
        # tests.test_holidays()
        # tests.test_predict()
>>>>>>> 087caee8
<|MERGE_RESOLUTION|>--- conflicted
+++ resolved
@@ -1,17 +1,26 @@
-#!/usr/bin/env python
+#!/usr/bin/env python3
 
 import unittest
 import os
+import pdb
 import pandas as pd
 import matplotlib.pyplot as plt
-<<<<<<< HEAD
 import logging
 
-from neuralprophet.neural_prophet import NeuralProphet
+from neuralprophet import NeuralProphet
 from neuralprophet.utils import set_logger_level
 
 log = logging.getLogger("nprophet.test_debug")
 log.setLevel("DEBUG")
+
+## for running unit tests with symlinks from .git/hooks
+# if os.path.islink(__file__):
+old_cwd = os.getcwd()
+cwd = os.path.join(os.path.sep, *os.path.realpath(__file__).split(os.path.sep)[:-1])
+os.chdir(cwd)
+
+DATA_DIR = os.path.join(cwd, "example_data")
+PEYTON_FILE = os.path.join(DATA_DIR, "example_wp_log_peyton_manning.csv")
 
 
 def test_names():
@@ -27,7 +36,7 @@
         n_forecasts=7,
         ar_sparsity=0.1,
     )
-    df = pd.read_csv('../example_data/example_wp_log_peyton_manning.csv')
+    df = pd.read_csv(PEYTON_FILE)
     df_train, df_test = m.split_df(df, valid_p=0.1, inputs_overbleed=True)
 
     metrics = m.fit(df_train, validate_each_epoch=True, valid_p=0.1, plot_live_loss=plot)
@@ -38,7 +47,7 @@
 
 def test_trend(plot=False):
     log.info("testing: Trend")
-    df = pd.read_csv('../example_data/example_wp_log_peyton_manning.csv')
+    df = pd.read_csv(PEYTON_FILE)
     m = NeuralProphet(
         n_changepoints=100,
         trend_smoothness=2,
@@ -59,7 +68,7 @@
 
 def test_ar_net(plot=False):
     log.info("testing: AR-Net")
-    df = pd.read_csv('../example_data/example_wp_log_peyton_manning.csv')
+    df = pd.read_csv(PEYTON_FILE)
     m = NeuralProphet(
         n_forecasts=14,
         n_lags=28,
@@ -76,97 +85,16 @@
     future = m.make_future_dataframe(df, n_historic_predictions=len(df))
     forecast = m.predict(df=future)
     if plot:
-=======
-from fbprophet import Prophet
-import pdb
-
-# for running unit tests with symlinks from .git/hooks
-if os.path.islink(__file__):
-    old_cwd = os.getcwd()
-    cwd = os.path.join(os.path.sep, *os.path.realpath(__file__).split(os.path.sep)[:-1])
-    os.chdir(cwd)
-
-from neuralprophet.neural_prophet import NeuralProphet
-
-class UnitTests(unittest.TestCase):
-    verbose = True
-    plot_verbose = True
-
-    def test_names(self):
-        m = NeuralProphet(verbose=self.verbose)
-        m._validate_column_name("hello_friend")
-
-
-    def test_train_eval_test(self):
-        m = NeuralProphet(
-            n_lags=14,
-            n_forecasts=7,
-            verbose=self.verbose,
-            ar_sparsity=0.1,
-        )
-        df = pd.read_csv('../data/example_wp_log_peyton_manning.csv')
-        df_train, df_test = m.split_df(df, valid_p=0.1, inputs_overbleed=True)
-
-        metrics = m.fit(df_train, validate_each_epoch=True, valid_p=0.1)
-        val_metrics = m.test(df_test)
-        if self.verbose:
-            print("Metrics: train/eval")
-            print(metrics.to_string(float_format=lambda x: "{:6.3f}".format(x)))
-            print("Metrics: test")
-            print(val_metrics.to_string(float_format=lambda x: "{:6.3f}".format(x)))
-
-
-    def test_trend(self):
-        df = pd.read_csv('../data/example_wp_log_peyton_manning.csv')
-        m = NeuralProphet(
-            n_changepoints=100,
-            trend_smoothness=2,
-            # trend_threshold=False,
-            yearly_seasonality=False,
-            weekly_seasonality=False,
-            daily_seasonality=False,
-            verbose=self.verbose,
-        )
-        m.fit(df)
-        future = m.compose_prediction_df(df, future_periods=60, n_history=len(df))
-        forecast = m.predict(df=future)
+        m.plot_last_forecast(forecast, include_previous_forecasts=3)
         m.plot(forecast)
         m.plot_components(forecast)
         m.plot_parameters()
-        if self.plot_verbose:
-            plt.show()
-
-
-    def test_ar_net(self):
-        df = pd.read_csv('../data/example_wp_log_peyton_manning.csv')
-        m = NeuralProphet(
-            verbose=self.verbose,
-            n_forecasts=14,
-            n_lags=28,
-            ar_sparsity=0.01,
-            # num_hidden_layers=0,
-            num_hidden_layers=2,
-            # d_hidden=64,
-            yearly_seasonality=False,
-            weekly_seasonality=False,
-            daily_seasonality=False,
-        )
-        m.set_forecast_in_focus(m.n_forecasts)
-        m.fit(df, validate_each_epoch=True)
-        future = m.compose_prediction_df(df, n_history=len(df))
-        forecast = m.predict(df=future)
->>>>>>> 087caee8
-        m.plot_last_forecast(forecast, include_previous_forecasts=3)
-        m.plot(forecast)
-        m.plot_components(forecast)
-        m.plot_parameters()
-<<<<<<< HEAD
         plt.show()
 
 
 def test_seasons(plot=False):
     log.info("testing: Seasonality")
-    df = pd.read_csv('../example_data/example_wp_log_peyton_manning.csv')
+    df = pd.read_csv(PEYTON_FILE)
     # m = NeuralProphet(n_lags=60, n_changepoints=10, n_forecasts=30, verbose=True)
     m = NeuralProphet(
         # n_forecasts=1,
@@ -196,7 +124,7 @@
 
 def test_lag_reg(plot=False):
     log.info("testing: Lagged Regressors")
-    df = pd.read_csv('../example_data/example_wp_log_peyton_manning.csv')
+    df = pd.read_csv(PEYTON_FILE)
     m = NeuralProphet(
         n_forecasts=3,
         n_lags=5,
@@ -229,7 +157,7 @@
 
 def test_events(plot=False):
     log.info("testing: Events")
-    df = pd.read_csv('../example_data/example_wp_log_peyton_manning.csv')
+    df = pd.read_csv(PEYTON_FILE)
     playoffs = pd.DataFrame({
         'event': 'playoff',
         'ds': pd.to_datetime(['2008-01-13', '2009-01-03', '2010-01-16',
@@ -274,7 +202,7 @@
 
 def test_future_reg(plot=False):
     log.info("testing: Future Regressors")
-    df = pd.read_csv('../example_data/example_wp_log_peyton_manning.csv')
+    df = pd.read_csv(PEYTON_FILE)
     m = NeuralProphet(
         n_forecasts=1,
         n_lags=0,
@@ -302,7 +230,7 @@
 
 def test_predict(plot=False):
     log.info("testing: Predict")
-    df = pd.read_csv('../example_data/example_wp_log_peyton_manning.csv')
+    df = pd.read_csv(PEYTON_FILE)
     m = NeuralProphet(
         n_forecasts=3,
         n_lags=5,
@@ -314,155 +242,16 @@
     future = m.make_future_dataframe(df, future_periods=None, n_historic_predictions=10)
     forecast = m.predict(future)
     if plot:
-=======
-        if self.plot_verbose:
-            plt.show()
-
-
-    def test_seasons(self):
-        df = pd.read_csv('../data/example_wp_log_peyton_manning.csv')
-        # m = NeuralProphet(n_lags=60, n_changepoints=10, n_forecasts=30, verbose=True)
-        m = NeuralProphet(
-            verbose=self.verbose,
-            # n_forecasts=1,
-            # n_lags=1,
-            # n_changepoints=5,
-            # trend_smoothness=0,
-            yearly_seasonality=8,
-            weekly_seasonality=4,
-            # daily_seasonality=False,
-            # seasonality_mode='additive',
-            seasonality_mode='multiplicative',
-            # seasonality_reg=10,
-        )
-        m.fit(df, validate_each_epoch=True)
-        future = m.compose_prediction_df(df, n_history=len(df), future_periods=365)
-        forecast = m.predict(df=future)
-
-        if self.verbose:
-            print(sum(abs(m.model.season_params["yearly"].data.numpy())))
-            print(sum(abs(m.model.season_params["weekly"].data.numpy())))
-            print(m.model.season_params.items())
+        m.plot_last_forecast(forecast, include_previous_forecasts=10)
         m.plot(forecast)
         m.plot_components(forecast)
         m.plot_parameters()
-        if self.plot_verbose:
-            plt.show()
-
-
-    def test_lag_reg(self):
-        df = pd.read_csv('../data/example_wp_log_peyton_manning.csv')
-        m = NeuralProphet(
-            verbose=self.verbose,
-            n_forecasts=3,
-            n_lags=5,
-            ar_sparsity=0.1,
-            # num_hidden_layers=2,
-            # d_hidden=64,
-            yearly_seasonality=False,
-            weekly_seasonality=False,
-            daily_seasonality=False,
-        )
-        if m.n_lags > 0:
-            df['A'] = df['y'].rolling(7, min_periods=1).mean()
-            df['B'] = df['y'].rolling(30, min_periods=1).mean()
-            df['C'] = df['y'].rolling(30, min_periods=1).mean()
-            m = m.add_covariate(name='A')
-            m = m.add_regressor(name='B')
-            m = m.add_regressor(name='C')
-            # m.set_forecast_in_focus(m.n_forecasts)
-        m.fit(df, validate_each_epoch=True)
-        future = m.compose_prediction_df(df, n_history=365)
-        forecast = m.predict(future)
-
-        if self.verbose:
-            print(forecast.to_string())
-        m.plot_last_forecast(forecast, include_previous_forecasts=10)
-        m.plot(forecast)
-        m.plot_components(forecast)
-        m.plot_parameters()
-        if self.plot_verbose:
-            plt.show()
-
-
-    def test_holidays(self):
-        df = pd.read_csv('../data/example_wp_log_peyton_manning.csv')
-        playoffs = pd.DataFrame({
-            'event': 'playoff',
-            'ds': pd.to_datetime(['2008-01-13', '2009-01-03', '2010-01-16',
-                                  '2010-01-24', '2010-02-07', '2011-01-08',
-                                  '2013-01-12', '2014-01-12', '2014-01-19',
-                                  '2014-02-02', '2015-01-11', '2016-01-17',
-                                  '2016-01-24', '2016-02-07']),
-        })
-        superbowls = pd.DataFrame({
-            'event': 'superbowl',
-            'ds': pd.to_datetime(['2010-02-07', '2014-02-02', '2016-02-07']),
-        })
-        events_df = pd.concat((playoffs, superbowls))
-
-        m = NeuralProphet(
-            n_lags=5,
-            n_forecasts=3,
-            verbose=self.verbose,
-            yearly_seasonality=False,
-            weekly_seasonality=False,
-            daily_seasonality=False
-        )
-        # set event windows
-        m = m.add_events(["superbowl", "playoff"], lower_window=-1, upper_window=1, mode="additive")
-
-        # add the country specific holidays
-        m = m.add_country_holidays("US", mode="multiplicative")
-
-        history_df = m.create_df_with_events(df, events_df)
-        m.fit(history_df)
-
-        # create the test data
-        history_df = m.create_df_with_events(df.iloc[100: 500, :].reset_index(drop=True), events_df)
-        future = m.compose_prediction_df(df=history_df, events_df=events_df, future_periods=20, n_history=3)
-        forecast = m.predict(df=future)
-        if self.verbose:
-            print(m.model.event_params)
-        try:
-            m.plot_components(forecast)
-            print('past components')
-            m.plot(forecast)
-            print('past plot')
-            m.plot_parameters()
-            print('past parameters')
-        except Exception as e:
-            print(e)
-        if self.plot_verbose:
-            plt.show()
-
-
-    def test_predict(self):
-        df = pd.read_csv('../data/example_wp_log_peyton_manning.csv')
-        m = NeuralProphet(
-            verbose=self.verbose,
-            n_forecasts=3,
-            n_lags=5,
-            yearly_seasonality=False,
-            weekly_seasonality=False,
-            daily_seasonality=False,
-        )
-        m.fit(df)
-        future = m.compose_prediction_df(df, future_periods=None, n_history=10)
-        forecast = m.predict(future)
-        # assert False
->>>>>>> 087caee8
-        m.plot_last_forecast(forecast, include_previous_forecasts=10)
-        m.plot(forecast)
-        m.plot_components(forecast)
-        m.plot_parameters()
-<<<<<<< HEAD
         plt.show()
 
 
 def test_plot(plot=False):
     log.info("testing: Plotting")
-    df = pd.read_csv('../example_data/example_wp_log_peyton_manning.csv')
+    df = pd.read_csv(PEYTON_FILE)
     m = NeuralProphet(
         n_forecasts=7,
         n_lags=14,
@@ -556,74 +345,4 @@
     # test_events(plot=True)
     # test_predict(plot=True)
     # test_plot(plot=True)
-    # test_logger(plot=True)
-=======
-        if self.plot_verbose:
-            plt.show()
-
-    def test_plot(self):
-        df = pd.read_csv('../data/example_wp_log_peyton_manning.csv')
-        m = NeuralProphet(
-            verbose=self.verbose,
-            n_forecasts=7,
-            n_lags=5,
-            yearly_seasonality=8,
-            weekly_seasonality=4,
-            daily_seasonality=False,
-        )
-        m.fit(df)
-        # m.set_forecast_in_focus(1)
-        future = m.compose_prediction_df(df, n_history=1)
-        forecast = m.predict(future)
-        # m.plot_last_forecast(forecast)
-        m.plot(forecast)
-        m.plot_components(forecast)
-        # m.plot_parameters()
-        if self.plot_verbose:
-            plt.show()
-
-
-if __name__ == '__main__':
-    # TODO
-    # NOT WORKING test merge hook
-    # add argparse to allow for plotting with tests using command line
-    # ask Oskar about adding hard performance criteria to training tests, setting seeds
-    # test setup.py from scratch with new virtual env
-    # do we need fbprophet in here? not in requirements.txt so unit tests are not working out of the box
-
-    # for running unit tests from .git/hooks
-    if os.path.join('.git', 'hooks') in __file__ or 'pre-commit' in __file__:
-        UnitTests.verbose = False
-        UnitTests.plot_verbose = False
-        tests = UnitTests()
-        # run all tests
-        results = unittest.main(exit=False)
-
-        if results.result.failures:
-            print('Unit tests not passed.')
-            print('Exiting... use --no-verify option with git commit to override unit test hook.')
-            import sys
-            sys.exit(1)
-
-        os.chdir(old_cwd)
-
-    else:
-        # uncomment to run tests without print output and plotting respectively
-        # UnitTests.verbose = False
-        # UnitTests.plot_verbose = False
-        tests = UnitTests()
-
-        # to run all tests
-        unittest.main(exit=False)
-
-        # to run individual tests
-        # test cases: predict (on fitting data, on future data, on completely new data), train_eval, test function, get_last_forecasts, plotting
-        # tests.test_names()
-        # tests.test_train_eval_test()
-        # tests.test_trend()
-        # tests.test_seasons()
-        # tests.test_ar_net()
-        # tests.test_lag_reg()
-        # tests.test_holidays()
-        # tests.test_predict()
->>>>>>> 087caee8
+    # test_logger(plot=True)